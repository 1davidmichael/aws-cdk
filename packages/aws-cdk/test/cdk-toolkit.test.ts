import * as cxapi from '@aws-cdk/cx-api';
import { AppStacks, Tag } from '../lib/api/cxapp/stacks';
import { DeployStackResult } from '../lib/api/deploy-stack';
<<<<<<< HEAD
import { DeployStackOptions, DestroyStackOptions, IDeploymentTarget, StackExistsOptions, Template } from '../lib/api/deployment-target';
import { SDK } from '../lib/api/util/sdk';
=======
import { DeployStackOptions, IDeploymentTarget, Template } from '../lib/api/deployment-target';
>>>>>>> 8e802f47
import { CdkToolkit } from '../lib/cdk-toolkit';
import { MockSDK } from './util/mock-sdk';

describe('deploy', () => {
  describe('makes correct CloudFormation calls', () => {
    test('without options', () => {
      // GIVEN
      const toolkit = new CdkToolkit({
        appStacks: new TestAppStacks(),
        provisioner: new TestProvisioner({
          'Test-Stack-A': { Foo: 'Bar' },
          'Test-Stack-B': { Baz: 'Zinga!' },
        }),
      });

      // WHEN
      toolkit.deploy({ stackNames: ['Test-Stack-A', 'Test-Stack-B'], sdk: new MockSDK() });
    });

    test('with sns notification arns', () => {
      // GIVEN
      const notificationArns = ['arn:aws:sns:::cfn-notifications', 'arn:aws:sns:::my-cool-topic'];
      const toolkit = new CdkToolkit({
        appStacks: new TestAppStacks(),
        provisioner: new TestProvisioner({
          'Test-Stack-A': { Foo: 'Bar' },
          'Test-Stack-B': { Baz: 'Zinga!' },
        }, notificationArns),
      });

      // WHEN
      toolkit.deploy({
        stackNames: ['Test-Stack-A', 'Test-Stack-B'],
        notificationArns,
        sdk: new MockSDK()
      });
    });
  });
});

class MockStack {
  constructor(
    public readonly stackName: string,
    public readonly template: any = { Resources: { TempalteName: stackName } },
    public readonly templateFile: string = `fake/stack/${stackName}.json`,
    public readonly assets: cxapi.AssetMetadataEntry[] = [],
    public readonly parameters: { [id: string]: string } = {},
    public readonly environment: cxapi.Environment = { name: 'MockEnv', account: '123456789012', region: 'bermuda-triangle-1' },
  ) {}
}

class TestAppStacks extends AppStacks {
  public static readonly MOCK_STACK_A = new MockStack('Test-Stack-A');
  public static readonly MOCK_STACK_B = new MockStack('Test-Stack-B');

  constructor() {
    super(undefined as any);
  }

  public getTagsFromStackMetadata(stack: cxapi.CloudFormationStackArtifact): Tag[] {
    switch (stack.stackName) {
      case TestAppStacks.MOCK_STACK_A.stackName:
        return [{ Key: 'Foo', Value: 'Bar' }];
      case TestAppStacks.MOCK_STACK_B.stackName:
        return [{ Key: 'Baz', Value: 'Zinga!' }];
      default:
        throw new Error(`Not an expected mock stack: ${stack.stackName}`);
    }
  }

  public selectStacks(selectors: string[]): Promise<cxapi.CloudFormationStackArtifact[]> {
    expect(selectors).toEqual(['Test-Stack-A', 'Test-Stack-B']);
    return Promise.resolve([
      // Cheating the type system here (intentionally, so we have to stub less!)
      TestAppStacks.MOCK_STACK_A as cxapi.CloudFormationStackArtifact,
      TestAppStacks.MOCK_STACK_B as cxapi.CloudFormationStackArtifact,
    ]);
  }

  public processMetadata(stacks: cxapi.CloudFormationStackArtifact[]): void {
    stacks.forEach(stack =>
      expect([TestAppStacks.MOCK_STACK_A, TestAppStacks.MOCK_STACK_B]).toContain(stack));
  }

  public listStacks(): never {
    throw new Error('Not Implemented');
  }

  public synthesizeStack(): never {
    throw new Error('Not Implemented');
  }

  public synthesizeStacks(): never {
    throw new Error('Not Implemented');
  }
}

class TestProvisioner implements IDeploymentTarget {
  private readonly expectedTags: { [stackName: string]: Tag[] } = {};
  private readonly expectedNotificationArns?: string[];

  constructor(
    expectedTags: { [stackName: string]: { [key: string]: string } } = {},
    expectedNotificationArns?: string[],
  ) {
    for (const [stackName, tags] of Object.entries(expectedTags)) {
      this.expectedTags[stackName] =
        Object.entries(tags).map(([Key, Value]) => ({ Key, Value }))
          .sort((l, r) =>  l.Key.localeCompare(r.Key));
    }
    if (expectedNotificationArns) {
      this.expectedNotificationArns = expectedNotificationArns;
    }
  }

  public deployStack(options: DeployStackOptions): Promise<DeployStackResult> {
    expect([TestAppStacks.MOCK_STACK_A.stackName, TestAppStacks.MOCK_STACK_B.stackName])
      .toContain(options.stack.stackName);
    expect(options.tags).toEqual(this.expectedTags[options.stack.stackName]);
    expect(options.notificationArns).toEqual(this.expectedNotificationArns);
    return Promise.resolve({
      stackArn: `arn:aws:cloudformation:::stack/${options.stack.stackName}/MockedOut`,
      noOp: false,
      outputs: { StackName: options.stack.stackName },
      stackArtifact: options.stack,
    });
  }

  public readCurrentTemplate(stack: cxapi.CloudFormationStackArtifact): Promise<Template> {
    switch (stack.stackName) {
      case TestAppStacks.MOCK_STACK_A.stackName:
        return Promise.resolve({});
      case TestAppStacks.MOCK_STACK_B.stackName:
        return Promise.resolve({});
      default:
        return Promise.reject(`Not an expected mock stack: ${stack.stackName}`);
    }
  }

  public destroyStack(_options: DestroyStackOptions): Promise<void> {
    throw new Error("Method not implemented.");
  }

  public stackExists(_options: StackExistsOptions): Promise<boolean> {
    throw new Error("Method not implemented.");
  }
}<|MERGE_RESOLUTION|>--- conflicted
+++ resolved
@@ -1,12 +1,7 @@
 import * as cxapi from '@aws-cdk/cx-api';
 import { AppStacks, Tag } from '../lib/api/cxapp/stacks';
 import { DeployStackResult } from '../lib/api/deploy-stack';
-<<<<<<< HEAD
-import { DeployStackOptions, DestroyStackOptions, IDeploymentTarget, StackExistsOptions, Template } from '../lib/api/deployment-target';
-import { SDK } from '../lib/api/util/sdk';
-=======
 import { DeployStackOptions, IDeploymentTarget, Template } from '../lib/api/deployment-target';
->>>>>>> 8e802f47
 import { CdkToolkit } from '../lib/cdk-toolkit';
 import { MockSDK } from './util/mock-sdk';
 
