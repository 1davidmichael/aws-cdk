<<<<<<< HEAD
import * as cxschema from '@aws-cdk/cloud-assembly-schema';
import { Construct } from 'constructs';
=======
>>>>>>> 31d6e659
import * as fs from 'fs';
import * as path from 'path';
<<<<<<< HEAD
import { App, CfnParameter, CfnResource, Lazy, Stack, TreeInspector } from '../../lib/index';
=======
import * as cxschema from '@aws-cdk/cloud-assembly-schema';
import { Test } from 'nodeunit';
import { App, CfnParameter, CfnResource, Construct, Lazy, Stack, TreeInspector } from '../../lib/index';
>>>>>>> 31d6e659

abstract class AbstractCfnResource extends CfnResource {
  constructor(scope: Construct, id: string) {
    super(scope, id, {
      type: 'CDK::UnitTest::MyCfnResource',
    });
  }

  public inspect(inspector: TreeInspector) {
    inspector.addAttribute('aws:cdk:cloudformation:type', 'CDK::UnitTest::MyCfnResource');
    inspector.addAttribute('aws:cdk:cloudformation:props', this.cfnProperties);
  }

  protected abstract get cfnProperties(): { [key: string]: any };
}

export = {
  'tree metadata is generated as expected'(test: Test) {
    const app = new App();

    const stack = new Stack(app, 'mystack');
    new Construct(stack, 'myconstruct');

    const assembly = app.synth();
    const treeArtifact = assembly.tree();
    test.ok(treeArtifact);

    test.deepEqual(readJson(assembly.directory, treeArtifact!.file), {
      version: 'tree-0.1',
      tree: {
        id: 'App',
        path: '',
        children: {
          Tree: {
            id: 'Tree',
            path: 'Tree',
          },
          mystack: {
            id: 'mystack',
            path: 'mystack',
            children: {
              myconstruct: {
                id: 'myconstruct',
                path: 'mystack/myconstruct',
              },
            },
          },
        },
      },
    });
    test.done();
  },

  'tree metadata for a Cfn resource'(test: Test) {
    class MyCfnResource extends AbstractCfnResource {
      protected get cfnProperties(): { [key: string]: any } {
        return {
          mystringpropkey: 'mystringpropval',
          mylistpropkey: ['listitem1'],
          mystructpropkey: {
            myboolpropkey: true,
            mynumpropkey: 50,
          },
        };
      }
    }

    const app = new App();
    const stack = new Stack(app, 'mystack');
    new MyCfnResource(stack, 'mycfnresource');

    const assembly = app.synth();
    const treeArtifact = assembly.tree();
    test.ok(treeArtifact);

    test.deepEqual(readJson(assembly.directory, treeArtifact!.file), {
      version: 'tree-0.1',
      tree: {
        id: 'App',
        path: '',
        children: {
          Tree: {
            id: 'Tree',
            path: 'Tree',
          },
          mystack: {
            id: 'mystack',
            path: 'mystack',
            children: {
              mycfnresource: {
                id: 'mycfnresource',
                path: 'mystack/mycfnresource',
                attributes: {
                  'aws:cdk:cloudformation:type': 'CDK::UnitTest::MyCfnResource',
                  'aws:cdk:cloudformation:props': {
                    mystringpropkey: 'mystringpropval',
                    mylistpropkey: ['listitem1'],
                    mystructpropkey: {
                      myboolpropkey: true,
                      mynumpropkey: 50,
                    },
                  },
                },
              },
            },
          },
        },
      },
    });
    test.done();
  },

  'token resolution & cfn parameter'(test: Test) {
    const app = new App();
    const stack = new Stack(app, 'mystack');
    const cfnparam = new CfnParameter(stack, 'mycfnparam');

    class MyCfnResource extends AbstractCfnResource {
      protected get cfnProperties(): { [key: string]: any } {
        return {
          lazykey: Lazy.stringValue({ produce: () => 'LazyResolved!' }),
          cfnparamkey: cfnparam,
        };
      }
    }

    new MyCfnResource(stack, 'mycfnresource');

    const assembly = app.synth();
    const treeArtifact = assembly.tree();
    test.ok(treeArtifact);

    test.deepEqual(readJson(assembly.directory, treeArtifact!.file), {
      version: 'tree-0.1',
      tree: {
        id: 'App',
        path: '',
        children: {
          Tree: {
            id: 'Tree',
            path: 'Tree',
          },
          mystack: {
            id: 'mystack',
            path: 'mystack',
            children: {
              mycfnparam: {
                id: 'mycfnparam',
                path: 'mystack/mycfnparam',
              },
              mycfnresource: {
                id: 'mycfnresource',
                path: 'mystack/mycfnresource',
                attributes: {
                  'aws:cdk:cloudformation:type': 'CDK::UnitTest::MyCfnResource',
                  'aws:cdk:cloudformation:props': {
                    lazykey: 'LazyResolved!',
                    cfnparamkey: { Ref: 'mycfnparam' },
                  },
                },
              },
            },
          },
        },
      },
    });
    test.done();
  },

  'cross-stack tokens'(test: Test) {
    class MyFirstResource extends AbstractCfnResource {
      public readonly lazykey: string;

      constructor(scope: Construct, id: string) {
        super(scope, id);
        this.lazykey = Lazy.stringValue({ produce: () => 'LazyResolved!' });
      }

      protected get cfnProperties(): { [key: string]: any } {
        return {
          lazykey: this.lazykey,
        };
      }
    }

    class MySecondResource extends AbstractCfnResource {
      public readonly myprop: string;

      constructor(scope: Construct, id: string, myprop: string) {
        super(scope, id);
        this.myprop = myprop;
      }

      protected get cfnProperties(): { [key: string]: any } {
        return {
          myprop: this.myprop,
        };
      }
    }

    const app = new App();
    const firststack = new Stack(app, 'myfirststack');
    const firstres = new MyFirstResource(firststack, 'myfirstresource');
    const secondstack = new Stack(app, 'mysecondstack');
    new MySecondResource(secondstack, 'mysecondresource', firstres.lazykey);

    const assembly = app.synth();
    const treeArtifact = assembly.tree();
    test.ok(treeArtifact);

    test.deepEqual(readJson(assembly.directory, treeArtifact!.file), {
      version: 'tree-0.1',
      tree: {
        id: 'App',
        path: '',
        children: {
          Tree: {
            id: 'Tree',
            path: 'Tree',
          },
          myfirststack: {
            id: 'myfirststack',
            path: 'myfirststack',
            children: {
              myfirstresource: {
                id: 'myfirstresource',
                path: 'myfirststack/myfirstresource',
                attributes: {
                  'aws:cdk:cloudformation:type': 'CDK::UnitTest::MyCfnResource',
                  'aws:cdk:cloudformation:props': {
                    lazykey: 'LazyResolved!',
                  },
                },
              },
            },
          },
          mysecondstack: {
            id: 'mysecondstack',
            path: 'mysecondstack',
            children: {
              mysecondresource: {
                id: 'mysecondresource',
                path: 'mysecondstack/mysecondresource',
                attributes: {
                  'aws:cdk:cloudformation:type': 'CDK::UnitTest::MyCfnResource',
                  'aws:cdk:cloudformation:props': {
                    myprop: 'LazyResolved!',
                  },
                },
              },
            },
          },
        },
      },
    });

    test.done();
  },

  'failing nodes'(test: Test) {
    class MyCfnResource extends CfnResource {
      public inspect(_: TreeInspector) {
        throw new Error('Forcing an inspect error');
      }
    }

    const app = new App();
    const stack = new Stack(app, 'mystack');
    new MyCfnResource(stack, 'mycfnresource', {
      type: 'CDK::UnitTest::MyCfnResource',
    });

    const assembly = app.synth();
    const treeArtifact = assembly.tree();
    test.ok(treeArtifact);

    const treenode = app.node.findChild('Tree');

    const warn = treenode.node.metadata.find((md) => {
      return md.type === cxschema.ArtifactMetadataEntryType.WARN
        && /Forcing an inspect error/.test(md.data as string)
        && /mycfnresource/.test(md.data as string);
    });
    test.ok(warn);

    // assert that the rest of the construct tree is rendered
    test.deepEqual(readJson(assembly.directory, treeArtifact!.file), {
      version: 'tree-0.1',
      tree: {
        id: 'App',
        path: '',
        children: {
          Tree: {
            id: 'Tree',
            path: 'Tree',
          },
          mystack: {
            id: 'mystack',
            path: 'mystack',
          },
        },
      },
    });

    test.done();
  },
};

function readJson(outdir: string, file: string) {
  return JSON.parse(fs.readFileSync(path.join(outdir, file), 'utf-8'));
}<|MERGE_RESOLUTION|>--- conflicted
+++ resolved
@@ -1,17 +1,9 @@
-<<<<<<< HEAD
-import * as cxschema from '@aws-cdk/cloud-assembly-schema';
-import { Construct } from 'constructs';
-=======
->>>>>>> 31d6e659
 import * as fs from 'fs';
 import * as path from 'path';
-<<<<<<< HEAD
-import { App, CfnParameter, CfnResource, Lazy, Stack, TreeInspector } from '../../lib/index';
-=======
 import * as cxschema from '@aws-cdk/cloud-assembly-schema';
 import { Test } from 'nodeunit';
-import { App, CfnParameter, CfnResource, Construct, Lazy, Stack, TreeInspector } from '../../lib/index';
->>>>>>> 31d6e659
+import { App, CfnParameter, CfnResource, Lazy, Stack, TreeInspector } from '../../lib';
+import { Construct } from 'constructs';
 
 abstract class AbstractCfnResource extends CfnResource {
   constructor(scope: Construct, id: string) {
