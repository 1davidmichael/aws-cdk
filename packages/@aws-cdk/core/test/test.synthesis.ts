<<<<<<< HEAD
import * as cxapi from '@aws-cdk/cx-api';
import * as fs from 'fs';
import { Test } from 'nodeunit';
=======
import * as fs from 'fs';
import * as os from 'os';
>>>>>>> 31d6e659
import * as path from 'path';
import * as cxschema from '@aws-cdk/cloud-assembly-schema';
import * as cxapi from '@aws-cdk/cx-api';
import { Test } from 'nodeunit';
import * as cdk from '../lib';

function createModernApp() {
  return new cdk.App({
    context: {
      [cxapi.DISABLE_VERSION_REPORTING]: 'true', // for test reproducibility
    },
  });
}

export = {
  'synthesis with an empty app'(test: Test) {
    // GIVEN
    const app = createModernApp();

    // WHEN
    const session = app.synth();

    // THEN
    test.same(app.synth(), session); // same session if we synth() again
    test.deepEqual(list(session.directory), [ 'cdk.out', 'manifest.json', 'tree.json' ]);
    test.deepEqual(readJson(session.directory, 'manifest.json').artifacts, {
      Tree: {
        type: 'cdk:tree',
        properties: { file: 'tree.json' },
      },
    });
    test.deepEqual(readJson(session.directory, 'tree.json'), {
      version: 'tree-0.1',
      tree: {
        id: 'App',
        path: '',
        children: {
          Tree: { id: 'Tree', path: 'Tree' },
        },
      },
    });
    test.done();
  },

  'synthesis respects disabling tree metadata'(test: Test) {
    const app = new cdk.App({
      treeMetadata: false,
    });
    const assembly = app.synth();
    test.deepEqual(list(assembly.directory), [ 'cdk.out', 'manifest.json' ]);
    test.done();
  },

  'single empty stack'(test: Test) {
    // GIVEN
    const app = createModernApp();
    new cdk.Stack(app, 'one-stack');

    // WHEN
    const session = app.synth();

    // THEN
    test.ok(list(session.directory).includes('one-stack.template.json'));
    test.done();
  },

};

function list(outdir: string) {
  return fs.readdirSync(outdir).sort();
}

function readJson(outdir: string, file: string) {
  return JSON.parse(fs.readFileSync(path.join(outdir, file), 'utf-8'));
}<|MERGE_RESOLUTION|>--- conflicted
+++ resolved
@@ -1,14 +1,9 @@
-<<<<<<< HEAD
-import * as cxapi from '@aws-cdk/cx-api';
-import * as fs from 'fs';
-import { Test } from 'nodeunit';
-=======
 import * as fs from 'fs';
 import * as os from 'os';
->>>>>>> 31d6e659
 import * as path from 'path';
 import * as cxschema from '@aws-cdk/cloud-assembly-schema';
 import * as cxapi from '@aws-cdk/cx-api';
+import { Construct } from 'constructs';
 import { Test } from 'nodeunit';
 import * as cdk from '../lib';
 
