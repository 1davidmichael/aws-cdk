import * as ec2 from '@aws-cdk/aws-ec2';
import { IRole, ManagedPolicy, Role, ServicePrincipal } from '@aws-cdk/aws-iam';
import * as kms from '@aws-cdk/aws-kms';
import * as s3 from '@aws-cdk/aws-s3';
import * as secretsmanager from '@aws-cdk/aws-secretsmanager';
<<<<<<< HEAD
import { CfnDeletionPolicy, Duration, Logging, RemovalPolicy, Resource, Token } from '@aws-cdk/core';
import { Construct } from 'constructs';
=======
import { CfnDeletionPolicy, Construct, Duration, RemovalPolicy, Resource, Token } from '@aws-cdk/core';
import { IClusterEngine } from './cluster-engine';
>>>>>>> 31d6e659
import { DatabaseClusterAttributes, IDatabaseCluster } from './cluster-ref';
import { DatabaseSecret } from './database-secret';
import { Endpoint } from './endpoint';
import { IParameterGroup } from './parameter-group';
import { BackupProps, InstanceProps, Login, RotationMultiUserOptions } from './props';
import { DatabaseProxy, DatabaseProxyOptions, ProxyTarget } from './proxy';
import { CfnDBCluster, CfnDBInstance, CfnDBSubnetGroup } from './rds.generated';

/**
 * Properties for a new database cluster
 */
export interface DatabaseClusterProps {
  /**
   * What kind of database to start
   */
  readonly engine: IClusterEngine;

  /**
   * How many replicas/instances to create
   *
   * Has to be at least 1.
   *
   * @default 2
   */
  readonly instances?: number;

  /**
   * Settings for the individual instances that are launched
   */
  readonly instanceProps: InstanceProps;

  /**
   * Username and password for the administrative user
   */
  readonly masterUser: Login;

  /**
   * Backup settings
   *
   * @default - Backup retention period for automated backups is 1 day.
   * Backup preferred window is set to a 30-minute window selected at random from an
   * 8-hour block of time for each AWS Region, occurring on a random day of the week.
   * @see https://docs.aws.amazon.com/AmazonRDS/latest/UserGuide/USER_WorkingWithAutomatedBackups.html#USER_WorkingWithAutomatedBackups.BackupWindow
   */
  readonly backup?: BackupProps;

  /**
   * What port to listen on
   *
   * @default - The default for the engine is used.
   */
  readonly port?: number;

  /**
   * An optional identifier for the cluster
   *
   * @default - A name is automatically generated.
   */
  readonly clusterIdentifier?: string;

  /**
   * Base identifier for instances
   *
   * Every replica is named by appending the replica number to this string, 1-based.
   *
   * @default - clusterIdentifier is used with the word "Instance" appended.
   * If clusterIdentifier is not provided, the identifier is automatically generated.
   */
  readonly instanceIdentifierBase?: string;

  /**
   * Name of a database which is automatically created inside the cluster
   *
   * @default - Database is not created in cluster.
   */
  readonly defaultDatabaseName?: string;

  /**
   * Whether to enable storage encryption.
   *
   * @default - true if storageEncryptionKey is provided, false otherwise
   */
  readonly storageEncrypted?: boolean

  /**
   * The KMS key for storage encryption.
   * If specified, {@link storageEncrypted} will be set to `true`.
   *
   * @default - if storageEncrypted is true then the default master key, no key otherwise
   */
  readonly storageEncryptionKey?: kms.IKey;

  /**
   * A preferred maintenance window day/time range. Should be specified as a range ddd:hh24:mi-ddd:hh24:mi (24H Clock UTC).
   *
   * Example: 'Sun:23:45-Mon:00:15'
   *
   * @default - 30-minute window selected at random from an 8-hour block of time for
   * each AWS Region, occurring on a random day of the week.
   * @see https://docs.aws.amazon.com/AmazonRDS/latest/AuroraUserGuide/USER_UpgradeDBInstance.Maintenance.html#Concepts.DBMaintenance
   */
  readonly preferredMaintenanceWindow?: string;

  /**
   * Additional parameters to pass to the database engine
   *
   * @default - No parameter group.
   */
  readonly parameterGroup?: IParameterGroup;

  /**
   * The removal policy to apply when the cluster and its instances are removed
   * from the stack or replaced during an update.
   *
   * @default - RemovalPolicy.SNAPSHOT (remove the cluster and instances, but retain a snapshot of the data)
   */
  readonly removalPolicy?: RemovalPolicy;

  /**
   * The interval, in seconds, between points when Amazon RDS collects enhanced
   * monitoring metrics for the DB instances.
   *
   * @default no enhanced monitoring
   */
  readonly monitoringInterval?: Duration;

  /**
   * Role that will be used to manage DB instances monitoring.
   *
   * @default - A role is automatically created for you
   */
  readonly monitoringRole?: IRole;

  /**
   * Role that will be associated with this DB cluster to enable S3 import.
   * This feature is only supported by the Aurora database engine.
   *
   * This property must not be used if `s3ImportBuckets` is used.
   *
   * For MySQL:
   * @see https://docs.aws.amazon.com/AmazonRDS/latest/AuroraUserGuide/AuroraMySQL.Integrating.LoadFromS3.html
   *
   * For PostgreSQL:
   * @see https://docs.aws.amazon.com/AmazonRDS/latest/AuroraUserGuide/AuroraPostgreSQL.Migrating.html
   *
   * @default - New role is created if `s3ImportBuckets` is set, no role is defined otherwise
   */
  readonly s3ImportRole?: IRole;

  /**
   * S3 buckets that you want to load data from. This feature is only supported by the Aurora database engine.
   *
   * This property must not be used if `s3ImportRole` is used.
   *
   * For MySQL:
   * @see https://docs.aws.amazon.com/AmazonRDS/latest/AuroraUserGuide/AuroraMySQL.Integrating.LoadFromS3.html
   *
   * For PostgreSQL:
   * @see https://docs.aws.amazon.com/AmazonRDS/latest/AuroraUserGuide/AuroraPostgreSQL.Migrating.html
   *
   * @default - None
   */
  readonly s3ImportBuckets?: s3.IBucket[];

  /**
   * Role that will be associated with this DB cluster to enable S3 export.
   * This feature is only supported by the Aurora database engine.
   *
   * This property must not be used if `s3ExportBuckets` is used.
   *
   * For MySQL:
   * @see https://docs.aws.amazon.com/AmazonRDS/latest/AuroraUserGuide/AuroraMySQL.Integrating.SaveIntoS3.html
   *
   * For PostgreSQL:
   * @see https://docs.aws.amazon.com/AmazonRDS/latest/AuroraUserGuide/postgresql-s3-export.html
   *
   * @default - New role is created if `s3ExportBuckets` is set, no role is defined otherwise
   */
  readonly s3ExportRole?: IRole;

  /**
   * S3 buckets that you want to load data into. This feature is only supported by the Aurora database engine.
   *
   * This property must not be used if `s3ExportRole` is used.
   *
   * For MySQL:
   * @see https://docs.aws.amazon.com/AmazonRDS/latest/AuroraUserGuide/AuroraMySQL.Integrating.SaveIntoS3.html
   *
   * For PostgreSQL:
   * @see https://docs.aws.amazon.com/AmazonRDS/latest/AuroraUserGuide/postgresql-s3-export.html
   *
   * @default - None
   */
  readonly s3ExportBuckets?: s3.IBucket[];
}

/**
 * A new or imported clustered database.
 */
abstract class DatabaseClusterBase extends Resource implements IDatabaseCluster {
  /**
   * Identifier of the cluster
   */
  public abstract readonly clusterIdentifier: string;
  /**
   * Identifiers of the replicas
   */
  public abstract readonly instanceIdentifiers: string[];

  /**
   * The endpoint to use for read/write operations
   */
  public abstract readonly clusterEndpoint: Endpoint;

  /**
   * Endpoint to use for load-balanced read-only operations.
   */
  public abstract readonly clusterReadEndpoint: Endpoint;

  /**
   * Endpoints which address each individual replica.
   */
  public abstract readonly instanceEndpoints: Endpoint[];

  /**
   * Access to the network connections
   */
  public abstract readonly connections: ec2.Connections;

  /**
   * Add a new db proxy to this cluster.
   */
  public addProxy(id: string, options: DatabaseProxyOptions): DatabaseProxy {
    return new DatabaseProxy(this, id, {
      proxyTarget: ProxyTarget.fromCluster(this),
      ...options,
    });
  }

  /**
   * Renders the secret attachment target specifications.
   */
  public asSecretAttachmentTarget(): secretsmanager.SecretAttachmentTargetProps {
    return {
      targetId: this.clusterIdentifier,
      targetType: secretsmanager.AttachmentTargetType.RDS_DB_CLUSTER,
    };
  }
}

/**
 * Create a clustered database with a given number of instances.
 *
 * @resource AWS::RDS::DBCluster
 */
export class DatabaseCluster extends DatabaseClusterBase {
  /**
   * Import an existing DatabaseCluster from properties
   */
  public static fromDatabaseClusterAttributes(scope: Construct, id: string, attrs: DatabaseClusterAttributes): IDatabaseCluster {
    class Import extends DatabaseClusterBase implements IDatabaseCluster {
      public readonly defaultPort = ec2.Port.tcp(attrs.port);
      public readonly connections = new ec2.Connections({
        securityGroups: attrs.securityGroups,
        defaultPort: this.defaultPort,
      });
      public readonly clusterIdentifier = attrs.clusterIdentifier;
      public readonly instanceIdentifiers: string[] = [];
      public readonly clusterEndpoint = new Endpoint(attrs.clusterEndpointAddress, attrs.port);
      public readonly clusterReadEndpoint = new Endpoint(attrs.readerEndpointAddress, attrs.port);
      public readonly instanceEndpoints = attrs.instanceEndpointAddresses.map(a => new Endpoint(a, attrs.port));
    }

    return new Import(scope, id);
  }

  /**
   * Identifier of the cluster
   */
  public readonly clusterIdentifier: string;

  /**
   * Identifiers of the replicas
   */
  public readonly instanceIdentifiers: string[] = [];

  /**
   * The endpoint to use for read/write operations
   */
  public readonly clusterEndpoint: Endpoint;

  /**
   * Endpoint to use for load-balanced read-only operations.
   */
  public readonly clusterReadEndpoint: Endpoint;

  /**
   * Endpoints which address each individual replica.
   */
  public readonly instanceEndpoints: Endpoint[] = [];

  /**
   * Access to the network connections
   */
  public readonly connections: ec2.Connections;

  /**
   * The secret attached to this cluster
   */
  public readonly secret?: secretsmanager.ISecret;

  private readonly singleUserRotationApplication: secretsmanager.SecretRotationApplication;
  private readonly multiUserRotationApplication: secretsmanager.SecretRotationApplication;

  /**
   * The VPC where the DB subnet group is created.
   */
  private readonly vpc: ec2.IVpc;

  /**
   * The subnets used by the DB subnet group.
   *
   * @default - the Vpc default strategy if not specified.
   */
  private readonly vpcSubnets?: ec2.SubnetSelection;

  constructor(scope: Construct, id: string, props: DatabaseClusterProps) {
    super(scope, id);

    this.vpc = props.instanceProps.vpc;
    this.vpcSubnets = props.instanceProps.vpcSubnets;

    const { subnetIds } = props.instanceProps.vpc.selectSubnets(props.instanceProps.vpcSubnets);

    // Cannot test whether the subnets are in different AZs, but at least we can test the amount.
    if (subnetIds.length < 2) {
      Logging.of(this).addError(`Cluster requires at least 2 subnets, got ${subnetIds.length}`);
    }

    const subnetGroup = new CfnDBSubnetGroup(this, 'Subnets', {
      dbSubnetGroupDescription: `Subnets for ${id} database`,
      subnetIds,
    });
    if (props.removalPolicy === RemovalPolicy.RETAIN) {
      subnetGroup.applyRemovalPolicy(RemovalPolicy.RETAIN);
    }

    const securityGroups = props.instanceProps.securityGroups ?? [
      new ec2.SecurityGroup(this, 'SecurityGroup', {
        description: 'RDS security group',
        vpc: props.instanceProps.vpc,
      }),
    ];

    let secret: DatabaseSecret | undefined;
    if (!props.masterUser.password) {
      secret = new DatabaseSecret(this, 'Secret', {
        username: props.masterUser.username,
        encryptionKey: props.masterUser.encryptionKey,
      });
    }

    this.singleUserRotationApplication = props.engine.singleUserRotationApplication;
    this.multiUserRotationApplication = props.engine.multiUserRotationApplication;

    let s3ImportRole = props.s3ImportRole;
    if (props.s3ImportBuckets && props.s3ImportBuckets.length > 0) {
      if (props.s3ImportRole) {
        throw new Error('Only one of s3ImportRole or s3ImportBuckets must be specified, not both.');
      }

      s3ImportRole = new Role(this, 'S3ImportRole', {
        assumedBy: new ServicePrincipal('rds.amazonaws.com'),
      });
      for (const bucket of props.s3ImportBuckets) {
        bucket.grantRead(s3ImportRole);
      }
    }

    let s3ExportRole = props.s3ExportRole;
    if (props.s3ExportBuckets && props.s3ExportBuckets.length > 0) {
      if (props.s3ExportRole) {
        throw new Error('Only one of s3ExportRole or s3ExportBuckets must be specified, not both.');
      }

      s3ExportRole = new Role(this, 'S3ExportRole', {
        assumedBy: new ServicePrincipal('rds.amazonaws.com'),
      });
      for (const bucket of props.s3ExportBuckets) {
        bucket.grantReadWrite(s3ExportRole);
      }
    }

    const clusterAssociatedRoles: CfnDBCluster.DBClusterRoleProperty[] = [];
    if (s3ImportRole || s3ExportRole) {
      if (s3ImportRole) {
        clusterAssociatedRoles.push({ roleArn: s3ImportRole.roleArn });
      }
      if (s3ExportRole) {
        clusterAssociatedRoles.push({ roleArn: s3ExportRole.roleArn });
      }
    }

    // bind the engine to the Cluster
    const clusterEngineBindConfig = props.engine.bindToCluster(this, {
      s3ImportRole,
      s3ExportRole,
      parameterGroup: props.parameterGroup,
    });
    const clusterParameterGroup = props.parameterGroup ?? clusterEngineBindConfig.parameterGroup;

    const cluster = new CfnDBCluster(this, 'Resource', {
      // Basic
      engine: props.engine.engineType,
      engineVersion: props.engine.engineVersion,
      dbClusterIdentifier: props.clusterIdentifier,
      dbSubnetGroupName: subnetGroup.ref,
      vpcSecurityGroupIds: securityGroups.map(sg => sg.securityGroupId),
      port: props.port ?? clusterEngineBindConfig.port,
      dbClusterParameterGroupName: clusterParameterGroup && clusterParameterGroup.parameterGroupName,
      associatedRoles: clusterAssociatedRoles.length > 0 ? clusterAssociatedRoles : undefined,
      // Admin
      masterUsername: secret ? secret.secretValueFromJson('username').toString() : props.masterUser.username,
      masterUserPassword: secret
        ? secret.secretValueFromJson('password').toString()
        : (props.masterUser.password
          ? props.masterUser.password.toString()
          : undefined),
      backupRetentionPeriod: props.backup && props.backup.retention && props.backup.retention.toDays(),
      preferredBackupWindow: props.backup && props.backup.preferredWindow,
      preferredMaintenanceWindow: props.preferredMaintenanceWindow,
      databaseName: props.defaultDatabaseName,
      // Encryption
      kmsKeyId: props.storageEncryptionKey && props.storageEncryptionKey.keyArn,
      storageEncrypted: props.storageEncryptionKey ? true : props.storageEncrypted,
    });

    // if removalPolicy was not specified,
    // leave it as the default, which is Snapshot
    if (props.removalPolicy) {
      cluster.applyRemovalPolicy(props.removalPolicy);
    } else {
      // The CFN default makes sense for DeletionPolicy,
      // but doesn't cover UpdateReplacePolicy.
      // Fix that here.
      cluster.cfnOptions.updateReplacePolicy = CfnDeletionPolicy.SNAPSHOT;
    }

    this.clusterIdentifier = cluster.ref;

    // create a number token that represents the port of the cluster
    const portAttribute = Token.asNumber(cluster.attrEndpointPort);
    this.clusterEndpoint = new Endpoint(cluster.attrEndpointAddress, portAttribute);
    this.clusterReadEndpoint = new Endpoint(cluster.attrReadEndpointAddress, portAttribute);

    if (secret) {
      this.secret = secret.attach(this);
    }

    const instanceCount = props.instances != null ? props.instances : 2;
    if (instanceCount < 1) {
      throw new Error('At least one instance is required');
    }

    // Get the actual subnet objects so we can depend on internet connectivity.
    const internetConnected = props.instanceProps.vpc.selectSubnets(props.instanceProps.vpcSubnets).internetConnectivityEstablished;

    let monitoringRole;
    if (props.monitoringInterval && props.monitoringInterval.toSeconds()) {
      monitoringRole = props.monitoringRole || new Role(this, 'MonitoringRole', {
        assumedBy: new ServicePrincipal('monitoring.rds.amazonaws.com'),
        managedPolicies: [
          ManagedPolicy.fromAwsManagedPolicyName('service-role/AmazonRDSEnhancedMonitoringRole'),
        ],
      });
    }

    const instanceType = props.instanceProps.instanceType ?? ec2.InstanceType.of(ec2.InstanceClass.T3, ec2.InstanceSize.MEDIUM);
    for (let i = 0; i < instanceCount; i++) {
      const instanceIndex = i + 1;

      const instanceIdentifier = props.instanceIdentifierBase != null ? `${props.instanceIdentifierBase}${instanceIndex}` :
        props.clusterIdentifier != null ? `${props.clusterIdentifier}instance${instanceIndex}` :
          undefined;

      const publiclyAccessible = props.instanceProps.vpcSubnets && props.instanceProps.vpcSubnets.subnetType === ec2.SubnetType.PUBLIC;

      const instance = new CfnDBInstance(this, `Instance${instanceIndex}`, {
        // Link to cluster
        engine: props.engine.engineType,
        engineVersion: props.engine.engineVersion,
        dbClusterIdentifier: cluster.ref,
        dbInstanceIdentifier: instanceIdentifier,
        // Instance properties
        dbInstanceClass: databaseInstanceType(instanceType),
        publiclyAccessible,
        // This is already set on the Cluster. Unclear to me whether it should be repeated or not. Better yes.
        dbSubnetGroupName: subnetGroup.ref,
        dbParameterGroupName: props.instanceProps.parameterGroup && props.instanceProps.parameterGroup.parameterGroupName,
        monitoringInterval: props.monitoringInterval && props.monitoringInterval.toSeconds(),
        monitoringRoleArn: monitoringRole && monitoringRole.roleArn,
      });

      // If removalPolicy isn't explicitly set,
      // it's Snapshot for Cluster.
      // Because of that, in this case,
      // we can safely use the CFN default of Delete for DbInstances with dbClusterIdentifier set.
      if (props.removalPolicy) {
        instance.applyRemovalPolicy(props.removalPolicy);
      }

      // We must have a dependency on the NAT gateway provider here to create
      // things in the right order.
      instance.node.addDependency(internetConnected);

      this.instanceIdentifiers.push(instance.ref);
      this.instanceEndpoints.push(new Endpoint(instance.attrEndpointAddress, portAttribute));
    }

    const defaultPort = ec2.Port.tcp(this.clusterEndpoint.port);
    this.connections = new ec2.Connections({ securityGroups, defaultPort });
  }

  /**
   * Adds the single user rotation of the master password to this cluster.
   *
   * @param [automaticallyAfter=Duration.days(30)] Specifies the number of days after the previous rotation
   * before Secrets Manager triggers the next automatic rotation.
   */
  public addRotationSingleUser(automaticallyAfter?: Duration): secretsmanager.SecretRotation {
    if (!this.secret) {
      throw new Error('Cannot add single user rotation for a cluster without secret.');
    }

    const id = 'RotationSingleUser';
    const existing = this.node.tryFindChild(id);
    if (existing) {
      throw new Error('A single user rotation was already added to this cluster.');
    }

    return new secretsmanager.SecretRotation(this, id, {
      secret: this.secret,
      automaticallyAfter,
      application: this.singleUserRotationApplication,
      vpc: this.vpc,
      vpcSubnets: this.vpcSubnets,
      target: this,
    });
  }

  /**
   * Adds the multi user rotation to this cluster.
   */
  public addRotationMultiUser(id: string, options: RotationMultiUserOptions): secretsmanager.SecretRotation {
    if (!this.secret) {
      throw new Error('Cannot add multi user rotation for a cluster without secret.');
    }
    return new secretsmanager.SecretRotation(this, id, {
      secret: options.secret,
      masterSecret: this.secret,
      automaticallyAfter: options.automaticallyAfter,
      application: this.multiUserRotationApplication,
      vpc: this.vpc,
      vpcSubnets: this.vpcSubnets,
      target: this,
    });
  }
}

/**
 * Turn a regular instance type into a database instance type
 */
function databaseInstanceType(instanceType: ec2.InstanceType) {
  return 'db.' + instanceType.toString();
}<|MERGE_RESOLUTION|>--- conflicted
+++ resolved
@@ -3,13 +3,9 @@
 import * as kms from '@aws-cdk/aws-kms';
 import * as s3 from '@aws-cdk/aws-s3';
 import * as secretsmanager from '@aws-cdk/aws-secretsmanager';
-<<<<<<< HEAD
-import { CfnDeletionPolicy, Duration, Logging, RemovalPolicy, Resource, Token } from '@aws-cdk/core';
+import { CfnDeletionPolicy, Duration, RemovalPolicy, Resource, Token, Logging } from '@aws-cdk/core';
 import { Construct } from 'constructs';
-=======
-import { CfnDeletionPolicy, Construct, Duration, RemovalPolicy, Resource, Token } from '@aws-cdk/core';
 import { IClusterEngine } from './cluster-engine';
->>>>>>> 31d6e659
 import { DatabaseClusterAttributes, IDatabaseCluster } from './cluster-ref';
 import { DatabaseSecret } from './database-secret';
 import { Endpoint } from './endpoint';
