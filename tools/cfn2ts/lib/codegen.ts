import { schema } from '@aws-cdk/cfnspec';
import { CodeMaker } from 'codemaker';
import * as genspec from './genspec';
import { itemTypeNames, PropertyAttributeName, scalarTypeNames, SpecName } from './spec-utils';
import { upcaseFirst } from './util';

const CONSTRUCTS = genspec.CONSTRUCTS_NAMESPACE;
const CORE = genspec.CORE_NAMESPACE;
const CFN_PARSE = genspec.CFN_PARSE_NAMESPACE;
const RESOURCE_BASE_CLASS = `${CORE}.CfnResource`; // base class for all resources
const CONSTRUCT_CLASS = `${CONSTRUCTS}.Construct`;
const TAG_TYPE = `${CORE}.TagType`;
const TAG_MANAGER = `${CORE}.TagManager`;

enum TreeAttributes {
  CFN_TYPE = 'aws:cdk:cloudformation:type',
  CFN_PROPS = 'aws:cdk:cloudformation:props'
}

interface Dictionary<T> { [key: string]: T; }

export interface CodeGeneratorOptions {
  /**
   * How to import the core library.
   *
   * @default '@aws-cdk/core'
   */
  readonly coreImport?: string;
}

/**
 * Emits classes for all resource types
 */
export default class CodeGenerator {
  public readonly outputFile: string;

  private code = new CodeMaker();

  /**
   * Creates the code generator.
   * @param moduleName the name of the module (used to determine the file name).
   * @param spec     CloudFormation resource specification
   */
  constructor(moduleName: string, private readonly spec: schema.Specification, private readonly affix: string, options: CodeGeneratorOptions = {}) {
    this.outputFile = `${moduleName}.generated.ts`;
    this.code.openFile(this.outputFile);
    const coreImport = options.coreImport ?? '@aws-cdk/core';

    const meta = {
      generated: new Date(),
      fingerprint: spec.Fingerprint,
    };

    this.code.line(`// Copyright 2012-${new Date().getFullYear()} Amazon.com, Inc. or its affiliates. All Rights Reserved.`);
    this.code.line('// Generated from the AWS CloudFormation Resource Specification');
    this.code.line('// See: docs.aws.amazon.com/AWSCloudFormation/latest/UserGuide/cfn-resource-specification.html');
    this.code.line(`// @cfn2ts:meta@ ${JSON.stringify(meta)}`);
    this.code.line();
<<<<<<< HEAD
    this.code.line('// tslint:disable:max-line-length | This is generated code - line lengths are difficult to control');
    this.code.line('// tslint:disable:ordered-imports');
=======
    this.code.line('/* eslint-disable max-len */ // This is generated code - line lengths are difficult to control');
>>>>>>> 31d6e659
    this.code.line();
    this.code.line(`import * as ${CORE} from '${coreImport}';`);
    this.code.line(`import * as ${CONSTRUCTS} from 'constructs';`);

    // explicitly import the cfn-parse.ts file from @core, which is not part of the public API of the module
    this.code.line(`import * as ${CFN_PARSE} from '${coreImport}/${coreImport === '.' ? '' : 'lib/'}cfn-parse';`);
  }

  public emitCode(): void {
    for (const name of Object.keys(this.spec.ResourceTypes).sort()) {
      const resourceType = this.spec.ResourceTypes[name];

      const cfnName = SpecName.parse(name);
      const resourceName = genspec.CodeName.forCfnResource(cfnName, this.affix);
      this.code.line();

      this.emitResourceType(resourceName, resourceType);
      this.emitPropertyTypes(name, resourceName);
    }
  }

  /**
   * Saves the generated file.
   */
  public async save(dir: string): Promise<string[]> {
    this.code.closeFile(this.outputFile);
    return await this.code.save(dir);
  }

  /**
   * Emits classes for all property types
   */
  private emitPropertyTypes(resourceName: string, resourceClass: genspec.CodeName): void {
    const prefix = `${resourceName}.`;
    for (const name of Object.keys(this.spec.PropertyTypes).sort()) {
      if (!name.startsWith(prefix)) { continue; }
      const cfnName = PropertyAttributeName.parse(name);
      const propTypeName = genspec.CodeName.forPropertyType(cfnName, resourceClass);
      const type = this.spec.PropertyTypes[name];
      if (schema.isRecordType(type)) {
        this.emitPropertyType(resourceClass, propTypeName, type);
      }
    }
  }

  private openClass(name: genspec.CodeName, superClasses?: string): string {
    const extendsPostfix = superClasses ? ` extends ${superClasses}` : '';
    const implementsPostfix = ` implements ${CORE}.IInspectable`;
    this.code.openBlock(`export class ${name.className}${extendsPostfix}${implementsPostfix}`);
    return name.className;
  }

  private closeClass(_name: genspec.CodeName) {
    this.code.closeBlock();
  }

  private emitPropsType(resourceContext: genspec.CodeName, spec: schema.ResourceType): genspec.CodeName | undefined {
    if (!spec.Properties || Object.keys(spec.Properties).length === 0) { return; }
    const name = genspec.CodeName.forResourceProperties(resourceContext);

    this.docLink(spec.Documentation,
      `Properties for defining a \`${resourceContext.specName!.fqn}\``,
      '',
      '@stability external');
    this.code.openBlock(`export interface ${name.className}`);

    const conversionTable = this.emitPropsTypeProperties(resourceContext, spec.Properties, Container.Interface);

    this.code.closeBlock();

    this.code.line();
    this.emitValidator(resourceContext, name, spec.Properties, conversionTable);
    this.code.line();
    this.emitCloudFormationMapper(resourceContext, name, spec.Properties, conversionTable);
    this.emitFromCfnFactoryFunction(resourceContext, name, spec.Properties, conversionTable, false);

    return name;
  }

  /**
   * Emit TypeScript for each of the CloudFormation properties, while renaming
   *
   * Return a mapping of { originalName -> newName }.
   */
  private emitPropsTypeProperties(
    resource: genspec.CodeName,
    propertiesSpec: { [name: string]: schema.Property },
    container: Container): Dictionary<string> {
    const propertyMap: Dictionary<string> = {};

    Object.keys(propertiesSpec).sort(propertyComparator).forEach(propName => {
      this.code.line();
      const propSpec = propertiesSpec[propName];
      const additionalDocs = resource.specName!.relativeName(propName).fqn;
      const newName = this.emitProperty({
        context: resource,
        propName,
        spec: propSpec,
        additionalDocs: quoteCode(additionalDocs)},
      container,
      );
      propertyMap[propName] = newName;
    });
    return propertyMap;

    /**
     * A comparator that places required properties before optional properties,
     * and sorts properties alphabetically.
     * @param l the left property name.
     * @param r the right property name.
     */
    function propertyComparator(l: string, r: string): number {
      const lp = propertiesSpec[l];
      const rp = propertiesSpec[r];
      if (lp.Required === rp.Required) {
        return l.localeCompare(r);
      } else if (lp.Required) {
        return -1;
      }
      return 1;
    }
  }

  private emitResourceType(resourceName: genspec.CodeName, spec: schema.ResourceType): void {
    this.beginNamespace(resourceName);

    const cfnName = resourceName.specName!.fqn;

    //
    // Props Bag for this Resource
    //

    const propsType = this.emitPropsType(resourceName, spec);
    if (propsType) {
      this.code.line();
    }

    //
    // The class declaration representing this Resource
    //

    this.docLink(spec.Documentation,
      `A CloudFormation \`${cfnName}\``,
      '',
      `@cloudformationResource ${cfnName}`,
      '@stability external');
    this.openClass(resourceName, RESOURCE_BASE_CLASS);

    //
    // Static inspectors.
    //

    const cfnResourceTypeName = `${JSON.stringify(cfnName)}`;
    this.code.line('/**');
    this.code.line(' * The CloudFormation resource type name for this resource class.');
    this.code.line(' */');
    this.code.line(`public static readonly CFN_RESOURCE_TYPE_NAME = ${cfnResourceTypeName};`);

    if (spec.RequiredTransform) {
      this.code.line('/**');
      this.code.line(' * The `Transform` a template must use in order to use this resource');
      this.code.line(' */');
      this.code.line(`public static readonly REQUIRED_TRANSFORM = ${JSON.stringify(spec.RequiredTransform)};`);
    }

    //
    // The static fromCloudFormation() method,
    // used in the @aws-cdk/cloudformation-include module
    //

    this.code.line();
    this.code.line('/**');
    this.code.line(' * A factory method that creates a new instance of this class from an object');
    this.code.line(' * containing the CloudFormation properties of this resource.');
    this.code.line(' * Used in the @aws-cdk/cloudformation-include module.');
    this.code.line(' *');
    this.code.line(' * @experimental');
    this.code.line(' */');
    // eslint-disable-next-line max-len
    this.code.openBlock(`public static fromCloudFormation(scope: ${CONSTRUCT_CLASS}, id: string, resourceAttributes: any, options: ${CORE}.FromCloudFormationOptions): ` +
      `${resourceName.className}`);
    this.code.line('resourceAttributes = resourceAttributes || {};');
    this.code.indent('const cfnParser = new cfn_parse.CfnParser({');
    this.code.line('finder: options.finder,');
    this.code.unindent('});');
    if (propsType) {
      // translate the template properties to CDK objects
      this.code.line('const resourceProperties = cfnParser.parseValue(resourceAttributes.Properties);');
      // translate to props, using a (module-private) factory function
      this.code.line(`const props = ${genspec.fromCfnFactoryName(propsType).fqn}(resourceProperties);`);
      // finally, instantiate the resource class
      this.code.line(`const ret = new ${resourceName.className}(scope, id, props);`);
    } else {
      // no props type - we simply instantiate the construct without the third argument
      this.code.line(`const ret = new ${resourceName.className}(scope, id);`);
    }
    // handle all non-property attributes
    // (retention policies, conditions, metadata, etc.)
    this.code.line('const cfnOptions = ret.cfnOptions;');
    this.code.line('cfnOptions.creationPolicy = cfnParser.parseCreationPolicy(resourceAttributes.CreationPolicy);');
    this.code.line('cfnOptions.updatePolicy = cfnParser.parseUpdatePolicy(resourceAttributes.UpdatePolicy);');
    this.code.line('cfnOptions.deletionPolicy = cfnParser.parseDeletionPolicy(resourceAttributes.DeletionPolicy);');
    this.code.line('cfnOptions.updateReplacePolicy = cfnParser.parseDeletionPolicy(resourceAttributes.UpdateReplacePolicy);');
    this.code.line('cfnOptions.metadata = cfnParser.parseValue(resourceAttributes.Metadata);');

    // handle DependsOn
    this.code.line('// handle DependsOn');
    // DependsOn can be either a single string, or an array of strings
    this.code.line('resourceAttributes.DependsOn = resourceAttributes.DependsOn ?? [];');
    // eslint-disable-next-line max-len
    this.code.line('const dependencies: string[] = Array.isArray(resourceAttributes.DependsOn) ? resourceAttributes.DependsOn : [resourceAttributes.DependsOn];');
    this.code.openBlock('for (const dep of dependencies)');
    this.code.line('const depResource = options.finder.findResource(dep);');
    this.code.openBlock('if (!depResource)');
    this.code.line("throw new Error(`Resource '${id}' depends on '${dep}' that doesn't exist`);");
    this.code.closeBlock();
    this.code.line('ret.node.addDependency(depResource);');
    this.code.closeBlock();

    // handle Condition
    this.code.line('// handle Condition');
    this.code.openBlock('if (resourceAttributes.Condition)');
    this.code.line('const condition = options.finder.findCondition(resourceAttributes.Condition);');
    this.code.openBlock('if (!condition)');
    this.code.line("throw new Error(`Resource '${id}' uses Condition '${resourceAttributes.Condition}' that doesn't exist`);");
    this.code.closeBlock();
    this.code.line('cfnOptions.condition = condition;');
    this.code.closeBlock();

    this.code.line('return ret;');
    this.code.closeBlock();

    //
    // Attributes
    //

    const attributes = new Array<genspec.Attribute>();

    if (spec.Attributes) {
      for (const attributeName of Object.keys(spec.Attributes).sort()) {
        const attributeSpec = spec.Attributes![attributeName];

        this.code.line();

        this.docLink(undefined, `@cloudformationAttribute ${attributeName}`);
        const attr = genspec.attributeDefinition(attributeName, attributeSpec);

        this.code.line(`public readonly ${attr.propertyName}: ${attr.attributeType};`);

        attributes.push(attr);
      }
    }

    //
    // Set class properties to match CloudFormation Properties spec
    //

    let propMap;
    if (propsType) {
      propMap = this.emitPropsTypeProperties(resourceName, spec.Properties!, Container.Class);
    }

    //
    // Constructor
    //

    this.code.line();
    this.code.line('/**');
    this.code.line(` * Create a new ${quoteCode(resourceName.specName!.fqn)}.`);
    this.code.line(' *');
    this.code.line(' * @param scope - scope in which this resource is defined');
    this.code.line(' * @param id    - scoped id of the resource');
    this.code.line(' * @param props - resource properties');
    this.code.line(' */');
    const optionalProps = spec.Properties && !Object.values(spec.Properties).some(p => p.Required || false);
    const propsArgument = propsType ? `, props: ${propsType.className}${optionalProps ? ' = {}' : ''}` : '';
    this.code.openBlock(`constructor(scope: ${CONSTRUCT_CLASS}, id: string${propsArgument})`);
    this.code.line(`super(scope, id, { type: ${resourceName.className}.CFN_RESOURCE_TYPE_NAME${propsType ? ', properties: props' : ''} });`);
    // verify all required properties
    if (spec.Properties) {
      for (const propName of Object.keys(spec.Properties)) {
        const prop = spec.Properties[propName];
        if (prop.Required) {
          this.code.line(`${CORE}.requireProperty(props, '${genspec.cloudFormationToScriptName(propName)}', this);`);
        }
      }
    }
    if (spec.RequiredTransform) {
      this.code.line('// Automatically add the required transform');
      this.code.line(`this.stack.addTransform(${resourceName.className}.REQUIRED_TRANSFORM);`);
    }

    // initialize all attribute properties
    for (const at of attributes) {
      if (at.attributeType === 'string') {
        this.code.line(`this.${at.propertyName} = ${CORE}.Token.asString(${at.constructorArguments});`);
      } else if (at.attributeType === 'string[]') {
        this.code.line(`this.${at.propertyName} = ${CORE}.Token.asList(${at.constructorArguments});`);
      } else if (at.attributeType === 'number') {
        this.code.line(`this.${at.propertyName} = ${CORE}.Token.asNumber(${at.constructorArguments});`);
      } else if (at.attributeType === genspec.TOKEN_NAME.fqn) {
        this.code.line(`this.${at.propertyName} = ${at.constructorArguments};`);
      }
    }

    // initialize all property class members
    if (propsType && propMap) {
      this.code.line();
      for (const prop of Object.values(propMap)) {
        if (schema.isTagPropertyName(upcaseFirst(prop)) && schema.isTaggableResource(spec)) {
          this.code.line(`this.tags = new ${TAG_MANAGER}(${tagType(spec)}, ${cfnResourceTypeName}, props.${prop}, { tagPropertyName: '${prop}' });`);
        } else {
          this.code.line(`this.${prop} = props.${prop};`);
        }
      }
    }
    this.code.closeBlock();

    this.code.line();
    this.emitTreeAttributes(resourceName);

    // setup render properties
    if (propsType && propMap) {
      this.code.line();
      this.emitCloudFormationProperties(propsType, propMap, schema.isTaggableResource(spec));
    }

    this.closeClass(resourceName);

    this.endNamespace(resourceName);
  }

  /**
   * We resolve here.
   *
   * Since resolve() deep-resolves, we only need to do this once.
   */
  private emitCloudFormationProperties(propsType: genspec.CodeName, propMap: Dictionary<string>, taggable: boolean): void {
    this.code.openBlock('protected get cfnProperties(): { [key: string]: any } ');
    this.code.indent('return {');
    for (const prop of Object.values(propMap)) {
      // handle tag rendering because of special cases
      if (taggable && schema.isTagPropertyName(upcaseFirst(prop))) {
        this.code.line(`${prop}: this.tags.renderTags(),`);
        continue;
      }
      this.code.line(`${prop}: this.${prop},`);
    }
    this.code.unindent('};');
    this.code.closeBlock();
    this.code.openBlock('protected renderProperties(props: {[key: string]: any}): { [key: string]: any } ');
    this.code.line(`return ${genspec.cfnMapperName(propsType).fqn}(props);`);
    this.code.closeBlock();
  }

  /**
   * Emit the function that is going to implement the IInspectable interface.
   *
   * The generated code looks like this:
   * public inspect(inspector: cdk.TreeInspector) {
   *     inspector.addAttribute("aws:cdk:cloudformation:type", CfnManagedPolicy.CFN_RESOURCE_TYPE_NAME);
   *     inspector.addAttribute("aws:cdk:cloudformation:props", this.cfnProperties);
   * }
   *
   */
  private emitTreeAttributes(resource: genspec.CodeName): void {
    this.code.line('/**');
    this.code.line(' * Examines the CloudFormation resource and discloses attributes.');
    this.code.line(' *');
    this.code.line(' * @param inspector - tree inspector to collect and process attributes');
    this.code.line(' *');
    this.code.line(' * @stability experimental');
    this.code.line(' */');
    this.code.openBlock(`public inspect(inspector: ${CORE}.TreeInspector)`);
    this.code.line(`inspector.addAttribute("${TreeAttributes.CFN_TYPE}", ${resource.className}.CFN_RESOURCE_TYPE_NAME);`);
    this.code.line(`inspector.addAttribute("${TreeAttributes.CFN_PROPS}", this.cfnProperties);`);
    this.code.closeBlock();
  }

  /**
   * Emit the function that is going to map the generated TypeScript object back into the schema that CloudFormation expects
   *
   * The generated code looks like this:
   *
   *  function bucketPropsToCloudFormation(properties: any): any {
   *    if (!cdk.canInspect(properties)) return properties;
   *    BucketPropsValidator(properties).assertSuccess();
   *    return {
   *      AccelerateConfiguration: bucketAccelerateConfigurationPropertyToCloudFormation(properties.accelerateConfiguration),
   *      AccessControl: cdk.stringToCloudFormation(properties.accessControl),
   *      AnalyticsConfigurations: cdk.listMapper(bucketAnalyticsConfigurationPropertyToCloudFormation)
   *                                          (properties.analyticsConfigurations),
   *      // ...
   *    };
   *  }
   *
   * Generated as a top-level function outside any namespace so we can hide it from library consumers.
   */
  private emitCloudFormationMapper(
    resource: genspec.CodeName,
    typeName: genspec.CodeName,
    propSpecs: { [name: string]: schema.Property },
    nameConversionTable: Dictionary<string>) {
    const mapperName = genspec.cfnMapperName(typeName);

    this.code.line('/**');
    this.code.line(` * Renders the AWS CloudFormation properties of an ${quoteCode(typeName.specName!.fqn)} resource`);
    this.code.line(' *');
    this.code.line(` * @param properties - the TypeScript properties of a ${quoteCode(typeName.className)}`);
    this.code.line(' *');
    this.code.line(` * @returns the AWS CloudFormation properties of an ${quoteCode(typeName.specName!.fqn)} resource.`);
    this.code.line(' */');
    this.code.line('// @ts-ignore TS6133');
    this.code.openBlock(`function ${mapperName.functionName}(properties: any): any`);

    // It might be that this value is 'null' or 'undefined', and that that's OK. Simply return
    // the falsey value, the upstream struct is in a better position to know whether this is required or not.
    this.code.line(`if (!${CORE}.canInspect(properties)) { return properties; }`);

    // Do a 'type' check first
    const validatorName = genspec.validatorName(typeName);
    this.code.line(`${validatorName.fqn}(properties).assertSuccess();`);

    // Generate the return object
    this.code.line('return {');

    const self = this;
    Object.keys(nameConversionTable).forEach(cfnName => {
      const propName = nameConversionTable[cfnName];
      const propSpec = propSpecs[cfnName];

      const mapperExpression = genspec.typeDispatch<string>(resource, propSpec, {
        visitAtom(type: genspec.CodeName) {
          const specType = type.specName && self.spec.PropertyTypes[type.specName.fqn];
          if (specType && !schema.isRecordType(specType)) {
            return genspec.typeDispatch(resource, specType, this);
          }
          return genspec.cfnMapperName(type).fqn;
        },
        visitAtomUnion(types: genspec.CodeName[]) {
          const validators = types.map(type => genspec.validatorName(type).fqn);
          const mappers = types.map(type => this.visitAtom(type));
          return `${CORE}.unionMapper([${validators.join(', ')}], [${mappers.join(', ')}])`;
        },
        visitList(itemType: genspec.CodeName) {
          return `${CORE}.listMapper(${this.visitAtom(itemType)})`;
        },
        visitUnionList(itemTypes: genspec.CodeName[]) {
          const validators = itemTypes.map(type => genspec.validatorName(type).fqn);
          const mappers = itemTypes.map(type => this.visitAtom(type));
          return `${CORE}.listMapper(${CORE}.unionMapper([${validators.join(', ')}], [${mappers.join(', ')}]))`;
        },
        visitMap(itemType: genspec.CodeName) {
          return `${CORE}.hashMapper(${this.visitAtom(itemType)})`;
        },
        visitUnionMap(itemTypes: genspec.CodeName[]) {
          const validators = itemTypes.map(type => genspec.validatorName(type).fqn);
          const mappers = itemTypes.map(type => this.visitAtom(type));
          return `${CORE}.hashMapper(${CORE}.unionMapper([${validators.join(', ')}], [${mappers.join(', ')}]))`;
        },
        visitListOrAtom(types: genspec.CodeName[], itemTypes: genspec.CodeName[]) {
          const validatorNames = types.map(type => genspec.validatorName(type).fqn).join(', ');
          const itemValidatorNames = itemTypes.map(type => genspec.validatorName(type).fqn).join(', ');

          const scalarValidator = `${CORE}.unionValidator(${validatorNames})`;
          const listValidator = `${CORE}.listValidator(${CORE}.unionValidator(${itemValidatorNames}))`;
          const scalarMapper = `${CORE}.unionMapper([${validatorNames}], [${types.map(type => this.visitAtom(type)).join(', ')}])`;
          // eslint-disable-next-line max-len
          const listMapper = `${CORE}.listMapper(${CORE}.unionMapper([${itemValidatorNames}], [${itemTypes.map(type => this.visitAtom(type)).join(', ')}]))`;

          return `${CORE}.unionMapper([${scalarValidator}, ${listValidator}], [${scalarMapper}, ${listMapper}])`;
        },
      });

      self.code.line(`  ${cfnName}: ${mapperExpression}(properties.${propName}),`);
    });
    this.code.line('};');
    this.code.closeBlock();
  }

  /**
   * Generates a function that converts from a pure CloudFormation value taken from a template
   * to an instance of the given CDK struct.
   * This involves changing the casing of the properties,
   * from UpperCamelCase used by CloudFormation,
   * to lowerCamelCase used by the CDK,
   * and also translating things like IResolvable into strings, numbers or string arrays,
   * depending on the type of the L1 property.
   */
  private emitFromCfnFactoryFunction(
    resource: genspec.CodeName,
    typeName: genspec.CodeName,
    propSpecs: { [name: string]: schema.Property },
    nameConversionTable: Dictionary<string>,
    allowReturningIResolvable: boolean) {

    const factoryName = genspec.fromCfnFactoryName(typeName);

    this.code.line();
    // Do not error out if this function is unused.
    // Some types are declared in the CFN schema,
    // but never used as types of properties,
    // and in those cases this function will never be called.
    this.code.line('// @ts-ignore TS6133');
    this.code.openBlock(`function ${factoryName.functionName}(properties: any): ${typeName.fqn}` +
      (allowReturningIResolvable ? ` | ${CORE}.IResolvable` : ''));

    if (allowReturningIResolvable) {
      this.code.openBlock(`if (${CORE}.isResolvableObject(properties))`);
      this.code.line('return properties;');
      this.code.closeBlock();
    }

    this.code.line('properties = properties || {};');
    // Generate the return object
    this.code.indent('return {');
    const self = this;

    // class used for the visitor
    class FromCloudFormationFactoryVisitor implements genspec.PropertyVisitor<string> {
      constructor(
        private readonly baseExpression: string,
        private readonly optionalProperty: boolean,
        private readonly cfnPropName: string,
        private readonly depth: number = 1) {
      }

      public visitAtom(type: genspec.CodeName): string {
        const specType = type.specName && self.spec.PropertyTypes[type.specName.fqn];
        if (specType && !schema.isRecordType(specType)) {
          return genspec.typeDispatch(resource, specType, this);
        } else {
          const optionalPreamble = this.optionalProperty
            ? `${this.baseExpression} == null ? undefined : `
            : '';
          const suffix = schema.isTagPropertyName(this.cfnPropName)
            // Properties that have names considered to denote tags
            // have their type generated without a union with IResolvable.
            // However, we can't possibly know that when generating the factory
            // for that struct, and (in theory, at least)
            // the same type can be used as the value of multiple properties,
            // some of which do not have a tag-compatible name,
            // so there is no way to pass allowReturningIResolvable=false correctly.
            // Do the simple thing in that case, and just cast to any.
            ? ' as any'
            : '';
          return `${optionalPreamble}${genspec.fromCfnFactoryName(type).fqn}(${this.baseExpression})${suffix}`;
        }
      }

      public visitList(itemType: genspec.CodeName): string {
        const arg = `prop${this.depth}`;
        return itemType.className === 'string'
          // an array of strings is a special case,
          // because it might need to be encoded as a Token directly
          // (and not an array of tokens), for example,
          // when a Ref expression references a parameter of type CommaDelimitedList
          ? `${CFN_PARSE}.FromCloudFormation.getStringArray(${this.baseExpression})`
          : `${CFN_PARSE}.FromCloudFormation.getArray(${this.baseExpression}, (${arg}: any) => ` +
            `${this.deeperCopy(arg).visitAtom(itemType)})`;
      }

      public visitMap(itemType: genspec.CodeName): string {
        const arg = `prop${this.depth}`;
        return `${CFN_PARSE}.FromCloudFormation.getMap(${this.baseExpression}, (${arg}: any) => ` +
          `${this.deeperCopy(arg).visitAtom(itemType)})`;
      }

      public visitAtomUnion(_types: genspec.CodeName[]): string {
        return this.baseExpression;
      }

      public visitListOrAtom(_scalarTypes: genspec.CodeName[], _itemTypes: genspec.CodeName[]): any {
        return this.baseExpression;
      }

      public visitUnionList(_itemTypes: genspec.CodeName[]): string {
        return this.baseExpression;
      }

      public visitUnionMap(_itemTypes: genspec.CodeName[]): string {
        return this.baseExpression;
      }

      private deeperCopy(baseExpression: string): FromCloudFormationFactoryVisitor {
        return new FromCloudFormationFactoryVisitor(baseExpression, false, this.cfnPropName, this.depth + 1);
      }
    }

    Object.keys(nameConversionTable).forEach(cfnName => {
      const propName = nameConversionTable[cfnName];
      const propSpec = propSpecs[cfnName];

      const simpleCfnPropAccessExpr = `properties.${cfnName}`;
      const mapperExpression = genspec.typeDispatch<string>(resource, propSpec,
        new FromCloudFormationFactoryVisitor(simpleCfnPropAccessExpr, !propSpec.Required, cfnName));

      self.code.line(`${propName}: ${mapperExpression},`);
    });
    // close the return object brace
    this.code.unindent('};');

    // close the function brace
    this.code.closeBlock();
  }

  /**
   * Emit a function that will validate whether the given property bag matches the schema of this complex type
   *
   * Generated as a top-level function outside any namespace so we can hide it from library consumers.
   */
  private emitValidator(
    resource: genspec.CodeName,
    typeName: genspec.CodeName,
    propSpecs: { [name: string]: schema.Property },
    nameConversionTable: Dictionary<string>): void {
    const validatorName = genspec.validatorName(typeName);

    this.code.line('/**');
    this.code.line(` * Determine whether the given properties match those of a ${quoteCode(typeName.className)}`);
    this.code.line(' *');
    this.code.line(` * @param properties - the TypeScript properties of a ${quoteCode(typeName.className)}`);
    this.code.line(' *');
    this.code.line(' * @returns the result of the validation.');
    this.code.line(' */');
    this.code.openBlock(`function ${validatorName.functionName}(properties: any): ${CORE}.ValidationResult`);
    this.code.line(`if (!${CORE}.canInspect(properties)) { return ${CORE}.VALIDATION_SUCCESS; }`);

    this.code.line(`const errors = new ${CORE}.ValidationResults();`);

    Object.keys(propSpecs).forEach(cfnPropName => {
      const propSpec = propSpecs[cfnPropName];
      const propName = nameConversionTable[cfnPropName];

      if (propSpec.Required) {
        this.code.line(`errors.collect(${CORE}.propertyValidator('${propName}', ${CORE}.requiredValidator)(properties.${propName}));`);
      }

      const self = this;
      const validatorExpression = genspec.typeDispatch<string>(resource, propSpec, {
        visitAtom(type: genspec.CodeName) {
          const specType = type.specName && self.spec.PropertyTypes[type.specName.fqn];
          if (specType && !schema.isRecordType(specType)) {
            return genspec.typeDispatch(resource, specType, this);
          }
          return genspec.validatorName(type).fqn;
        },
        visitAtomUnion(types: genspec.CodeName[]) {
          return `${CORE}.unionValidator(${types.map(type => this.visitAtom(type)).join(', ')})`;
        },
        visitList(itemType: genspec.CodeName) {
          return `${CORE}.listValidator(${this.visitAtom(itemType)})`;
        },
        visitUnionList(itemTypes: genspec.CodeName[]) {
          return `${CORE}.listValidator(${CORE}.unionValidator(${itemTypes.map(type => this.visitAtom(type)).join(', ')}))`;
        },
        visitMap(itemType: genspec.CodeName) {
          return `${CORE}.hashValidator(${this.visitAtom(itemType)})`;
        },
        visitUnionMap(itemTypes: genspec.CodeName[]) {
          return `${CORE}.hashValidator(${CORE}.unionValidator(${itemTypes.map(type => this.visitAtom(type)).join(', ')}))`;
        },
        visitListOrAtom(types: genspec.CodeName[], itemTypes: genspec.CodeName[]) {
          const scalarValidator = `${CORE}.unionValidator(${types.map(type => this.visitAtom(type)).join(', ')})`;
          const listValidator = `${CORE}.listValidator(${CORE}.unionValidator(${itemTypes.map(type => this.visitAtom(type)).join(', ')}))`;

          return `${CORE}.unionValidator(${scalarValidator}, ${listValidator})`;
        },
      });
      self.code.line(`errors.collect(${CORE}.propertyValidator('${propName}', ${validatorExpression})(properties.${propName}));`);
    });

    this.code.line(`return errors.wrap('supplied properties not correct for "${typeName.className}"');`);

    this.code.closeBlock();
  }

  private emitInterfaceProperty(props: EmitPropertyProps): string {
    const javascriptPropertyName = genspec.cloudFormationToScriptName(props.propName);

    this.docLink(props.spec.Documentation, props.additionalDocs);
    const line = `: ${this.findNativeType(props.context, props.spec, props.propName)};`;

    const question = props.spec.Required ? '' : '?';
    this.code.line(`readonly ${javascriptPropertyName}${question}${line}`);
    return javascriptPropertyName;
  }

  private emitClassProperty(props: EmitPropertyProps): string {
    const javascriptPropertyName = genspec.cloudFormationToScriptName(props.propName);

    this.docLink(props.spec.Documentation, props.additionalDocs);
    const question = props.spec.Required ? ';' : ' | undefined;';
    const line = `: ${this.findNativeType(props.context, props.spec, props.propName)}${question}`;
    if (schema.isTagPropertyName(props.propName) && schema.isTagProperty(props.spec)) {
      this.code.line(`public readonly tags: ${TAG_MANAGER};`);
    } else {
      this.code.line(`public ${javascriptPropertyName}${line}`);
    }
    return javascriptPropertyName;
  }

  private emitProperty(props: EmitPropertyProps, container: Container): string {
    switch (container) {
      case Container.Class:
        return this.emitClassProperty(props);
      case Container.Interface:
        return this.emitInterfaceProperty(props);
      default:
        throw new Error(`Unsupported container ${container}`);
    }

  }

  private beginNamespace(type: genspec.CodeName): void {
    if (type.namespace) {
      const parts = type.namespace.split('.');
      for (const part of parts) {
        this.code.openBlock(`export namespace ${part}`);
      }
    }
  }

  private endNamespace(type: genspec.CodeName): void {
    if (type.namespace) {
      const parts = type.namespace.split('.');
      for (const _ of parts) {
        this.code.closeBlock();
      }
    }
  }

  private emitPropertyType(resourceContext: genspec.CodeName, typeName: genspec.CodeName, propTypeSpec: schema.RecordProperty): void {
    this.code.line();
    this.beginNamespace(typeName);

    this.docLink(propTypeSpec.Documentation, '@stability external');
    /*
    if (!propTypeSpec.Properties || Object.keys(propTypeSpec.Properties).length === 0) {
      this.code.line('// eslint-disable-next-line somethingsomething | A genuine empty-object type');
    }
    */
    this.code.openBlock(`export interface ${typeName.className}`);
    const conversionTable: Dictionary<string> = {};
    if (propTypeSpec.Properties) {
      Object.keys(propTypeSpec.Properties).forEach(propName => {
        const propSpec = propTypeSpec.Properties[propName];
        const additionalDocs = quoteCode(`${typeName.fqn}.${propName}`);
        const newName = this.emitInterfaceProperty({
          context: resourceContext,
          propName,
          spec: propSpec,
          additionalDocs,
        });
        conversionTable[propName] = newName;
      });
    }

    this.code.closeBlock();
    this.endNamespace(typeName);

    this.code.line();
    this.emitValidator(resourceContext, typeName, propTypeSpec.Properties, conversionTable);
    this.code.line();
    this.emitCloudFormationMapper(resourceContext, typeName, propTypeSpec.Properties, conversionTable);
    this.emitFromCfnFactoryFunction(resourceContext, typeName, propTypeSpec.Properties, conversionTable, true);
  }

  /**
   * Return the native type expression for the given propSpec
   */
  private findNativeType(resourceContext: genspec.CodeName, propSpec: schema.Property, propName?: string): string {
    const alternatives: string[] = [];

    // render the union of all item types
    if (schema.isCollectionProperty(propSpec)) {
      // render the union of all item types
      const itemTypes = genspec.specTypesToCodeTypes(resourceContext, itemTypeNames(propSpec));

      // 'tokenizableType' operates at the level of rendered type names in TypeScript, so stringify
      // the objects.
      const renderedTypes = itemTypes.map(t => this.renderCodeName(resourceContext, t));
      if (!tokenizableType(renderedTypes) && !schema.isTagPropertyName(propName)) {
        // Always accept a token in place of any list element (unless the list elements are tokenizable)
        itemTypes.push(genspec.TOKEN_NAME);
      }

      const union = this.renderTypeUnion(resourceContext, itemTypes);

      if (schema.isMapProperty(propSpec)) {
        alternatives.push(`{ [key: string]: (${union}) }`);
      } else {
        // To make TSLint happy, we have to either emit: SingleType[] or Array<Alt1 | Alt2>
        if (union.indexOf('|') !== -1) {
          alternatives.push(`Array<${union}>`);
        } else {
          alternatives.push(`${union}[]`);
        }
      }
    }

    // Yes, some types can be both collection and scalar. Looking at you, SAM.
    if (schema.isScalarProperty(propSpec)) {
      // Scalar type
      const typeNames = scalarTypeNames(propSpec);
      const types = genspec.specTypesToCodeTypes(resourceContext, typeNames);
      alternatives.push(this.renderTypeUnion(resourceContext, types));
    }

    // Only if this property is not of a "tokenizable type" (string, string[],
    // number in the future) we add a type union for `cdk.Token`. We rather
    // everything to be tokenizable because there are languages that do not
    // support union types (i.e. Java, .NET), so we lose type safety if we have
    // a union.
    if (!tokenizableType(alternatives) && !schema.isTagPropertyName(propName)) {
      alternatives.push(genspec.TOKEN_NAME.fqn);
    }
    return alternatives.join(' | ');
  }

  /**
   * Render a CodeName to a string representation of it in TypeScript
   */
  private renderCodeName(context: genspec.CodeName, type: genspec.CodeName): string {
    const rel = type.relativeTo(context);
    const specType = rel.specName && this.spec.PropertyTypes[rel.specName.fqn];
    if (!specType || schema.isRecordType(specType)) {
      return rel.fqn;
    }
    return this.findNativeType(context, specType);
  }

  private renderTypeUnion(context: genspec.CodeName, types: genspec.CodeName[]): string {
    return types.map(t => this.renderCodeName(context, t)).join(' | ');
  }

  private docLink(link: string | undefined, ...before: string[]): void {
    if (!link && before.length === 0) { return; }
    this.code.line('/**');
    before.forEach(line => this.code.line(` * ${line}`.trimRight()));
    if (link) {
      this.code.line(` * @see ${link}`);
    }
    this.code.line(' */');
    return;
  }
}

/**
 * Quotes a code name for inclusion in a JSDoc comment, so it will render properly
 * in the Markdown output.
 *
 * @param code a code name to be quoted.
 *
 * @returns the code name surrounded by double backticks.
 */
function quoteCode(code: string): string {
  return '`' + code + '`';
}

function tokenizableType(alternatives: string[]): boolean {
  if (alternatives.length > 1) {
    return false;
  }

  const type = alternatives[0];
  if (type === 'string') {
    return true;
  }

  if (type === 'string[]') {
    return true;
  }

  if (type === 'number') {
    return true;
  }

  return false;
}

function tagType(resource: schema.TaggableResource): string {
  for (const name of Object.keys(resource.Properties)) {
    if (!schema.isTagPropertyName(name)) {
      continue;
    }
    if (schema.isTagPropertyStandard(resource.Properties[name])) {
      return `${TAG_TYPE}.STANDARD`;
    }
    if (schema.isTagPropertyAutoScalingGroup(resource.Properties[name])) {
      return `${TAG_TYPE}.AUTOSCALING_GROUP`;
    }
    if (schema.isTagPropertyJson(resource.Properties[name]) ||
      schema.isTagPropertyStringMap(resource.Properties[name])) {
      return `${TAG_TYPE}.MAP`;
    }
  }
  return `${TAG_TYPE}.NOT_TAGGABLE`;
}

enum Container {
  Interface = 'INTERFACE',
  Class = 'CLASS',
}

interface EmitPropertyProps {
  context: genspec.CodeName;
  propName: string;
  spec: schema.Property;
  additionalDocs: string;
}<|MERGE_RESOLUTION|>--- conflicted
+++ resolved
@@ -56,12 +56,8 @@
     this.code.line('// See: docs.aws.amazon.com/AWSCloudFormation/latest/UserGuide/cfn-resource-specification.html');
     this.code.line(`// @cfn2ts:meta@ ${JSON.stringify(meta)}`);
     this.code.line();
-<<<<<<< HEAD
     this.code.line('// tslint:disable:max-line-length | This is generated code - line lengths are difficult to control');
     this.code.line('// tslint:disable:ordered-imports');
-=======
-    this.code.line('/* eslint-disable max-len */ // This is generated code - line lengths are difficult to control');
->>>>>>> 31d6e659
     this.code.line();
     this.code.line(`import * as ${CORE} from '${coreImport}';`);
     this.code.line(`import * as ${CONSTRUCTS} from 'constructs';`);
